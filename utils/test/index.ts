--- conflicted
+++ resolved
@@ -13,11 +13,8 @@
   UniswapFixture,
   YearnFixture,
   UniswapV3Fixture,
-<<<<<<< HEAD
-  CurveAmmFixture
-=======
+  CurveAmmFixture,
   PerpV2Fixture
->>>>>>> 3704b0cc
 } from "../fixtures";
 import { Blockchain, ProtocolUtils } from "../common";
 
