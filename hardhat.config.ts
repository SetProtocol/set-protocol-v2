require("dotenv").config();
require("hardhat-contract-sizer");

import chalk from "chalk";
import { HardhatUserConfig, task } from "hardhat/config";
import { privateKeys } from "./utils/wallets";

import "@nomiclabs/hardhat-waffle";
import "@typechain/hardhat";
import "solidity-coverage";
import "hardhat-deploy";
import {
  TASK_COMPILE_SOLIDITY_GET_COMPILATION_JOB_FOR_FILE,
  TASK_COMPILE_SOLIDITY_GET_DEPENDENCY_GRAPH,
  TASK_COMPILE_SOLIDITY_COMPILE_JOB,
} from "hardhat/builtin-tasks/task-names";

import type { DependencyGraph, CompilationJob } from "hardhat/types/builtin-tasks";

import "./tasks";

const forkingConfig = {
  url: `https://eth-mainnet.alchemyapi.io/v2/${process.env.ALCHEMY_TOKEN}`,
  blockNumber: 14994313,
};

const mochaConfig = {
  grep: "@forked-mainnet",
  invert: process.env.FORK ? false : true,
  timeout: process.env.FORK ? 100000 : 40000,
} as Mocha.MochaOptions;

checkForkedProviderEnvironment();

const hardhatNetworks = {
  kovan: {
    url: "https://kovan.infura.io/v3/" + process.env.INFURA_TOKEN,
    // @ts-ignore
    accounts: [`0x${process.env.KOVAN_DEPLOY_PRIVATE_KEY}`],
  },
  staging_mainnet: {
    url: "https://mainnet.infura.io/v3/" + process.env.INFURA_TOKEN,
    // @ts-ignore
    accounts: [`0x${process.env.STAGING_MAINNET_DEPLOY_PRIVATE_KEY}`],
  },
  production: {
    url: "https://mainnet.infura.io/v3/" + process.env.INFURA_TOKEN,
    // @ts-ignore
    accounts: [`0x${process.env.PRODUCTION_MAINNET_DEPLOY_PRIVATE_KEY}`],
  },
};

const config: HardhatUserConfig = {
  solidity: {
    compilers: [
      {
        version: "0.6.10",
        settings: { optimizer: { enabled: true, runs: 200 } },
      },
    ],
  },
  networks: {
    hardhat: {
      allowUnlimitedContractSize: false,
      forking: process.env.FORK ? forkingConfig : undefined,
      accounts: getHardhatPrivateKeys(),
      gas: 12000000,
      blockGasLimit: 12000000,
    },
    localhost: {
      url: "http://127.0.0.1:8545",
      timeout: 200000,
      gas: 12000000,
      blockGasLimit: 12000000,
    },
    // To update coverage network configuration got o .solcover.js and update param in providerOptions field
    coverage: {
      url: "http://127.0.0.1:8555", // Coverage launches its own ganache-cli client
      timeout: 200000,
    },
    ...(process.env.KOVAN_DEPLOY_PRIVATE_KEY && hardhatNetworks),
  },
  // @ts-ignore
  typechain: {
    outDir: "typechain",
    target: "ethers-v5",
    externalArtifacts: ["external/**/*.json"],
  },
  // @ts-ignore
  contractSizer: {
    runOnCompile: false,
  },

  mocha: mochaConfig,

  // These are external artifacts we don't compile but would like to improve
  // test performance for by hardcoding the gas into the abi at runtime
  // @ts-ignore
  externalGasMods: ["external/abi/perp"],
};

function getHardhatPrivateKeys() {
  return privateKeys.map((key) => {
    const ONE_MILLION_ETH = "1000000000000000000000000";
    return {
      privateKey: key,
      balance: ONE_MILLION_ETH,
    };
  });
}

function checkForkedProviderEnvironment() {
  if (
    process.env.FORK &&
    (!process.env.ALCHEMY_TOKEN || process.env.ALCHEMY_TOKEN === "fake_alchemy_token")
  ) {
    console.log(
      chalk.red(
        "You are running forked provider tests with invalid Alchemy credentials.\n" +
<<<<<<< HEAD
          "Update your ALCHEMY_TOKEN settings in the `.env` file.",
=======
        "Update your ALCHEMY_TOKEN settings in the `.env` file.",
>>>>>>> 61755540
      ),
    );
    process.exit(1);
  }
}

task("index:compile:one", "Compiles a single contract in isolation")
  .addPositionalParam("contractName")
  .setAction(async function (args, env) {
    const sourceName = env.artifacts.readArtifactSync(args.contractName).sourceName;

    const dependencyGraph: DependencyGraph = await env.run(
      TASK_COMPILE_SOLIDITY_GET_DEPENDENCY_GRAPH,
      { sourceNames: [sourceName] },
    );

    const resolvedFiles = dependencyGraph.getResolvedFiles().filter(resolvedFile => {
      return resolvedFile.sourceName === sourceName;
    });

    const compilationJob: CompilationJob = await env.run(
      TASK_COMPILE_SOLIDITY_GET_COMPILATION_JOB_FOR_FILE,
      {
        dependencyGraph,
        file: resolvedFiles[0],
      },
    );

    await env.run(TASK_COMPILE_SOLIDITY_COMPILE_JOB, {
      compilationJob,
      compilationJobs: [compilationJob],
      compilationJobIndex: 0,
      emitsArtifacts: true,
      quiet: true,
    });

    await env.run("typechain");
  });

task("index:compile:all", "Compiles all contracts in isolation").setAction(async function (
  _args,
  env,
) {
  const allArtifacts = await env.artifacts.getAllFullyQualifiedNames();
  for (const contractName of allArtifacts) {
    const sourceName = env.artifacts.readArtifactSync(contractName).sourceName;

    const dependencyGraph: DependencyGraph = await env.run(
      TASK_COMPILE_SOLIDITY_GET_DEPENDENCY_GRAPH,
      {
        sourceNames: [sourceName],
      },
    );

    const resolvedFiles = dependencyGraph.getResolvedFiles().filter(resolvedFile => {
      return resolvedFile.sourceName === sourceName;
    });

    const compilationJob: CompilationJob = await env.run(
      TASK_COMPILE_SOLIDITY_GET_COMPILATION_JOB_FOR_FILE,
      {
        dependencyGraph,
        file: resolvedFiles[0],
      },
    );

    await env.run(TASK_COMPILE_SOLIDITY_COMPILE_JOB, {
      compilationJob,
      compilationJobs: [compilationJob],
      compilationJobIndex: 0,
      emitsArtifacts: true,
      quiet: true,
    });
  }
});
export default config;<|MERGE_RESOLUTION|>--- conflicted
+++ resolved
@@ -117,11 +117,7 @@
     console.log(
       chalk.red(
         "You are running forked provider tests with invalid Alchemy credentials.\n" +
-<<<<<<< HEAD
           "Update your ALCHEMY_TOKEN settings in the `.env` file.",
-=======
-        "Update your ALCHEMY_TOKEN settings in the `.env` file.",
->>>>>>> 61755540
       ),
     );
     process.exit(1);
